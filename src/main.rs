--- conflicted
+++ resolved
@@ -319,12 +319,8 @@
     /// Hide the wave source. For now, this is only used in shapshot tests to avoid problems
     /// with absolute path diffs
     show_wave_source: bool,
-<<<<<<< HEAD
+    show_logs: bool,
     wanted_timeunit: TimeUnit,
-=======
-    show_logs: bool,
-    wanted_timescale: Timescale,
->>>>>>> fc2117b7
     gesture_start_location: Option<emath::Pos2>,
     show_url_entry: bool,
     signal_filter_focused: bool,
@@ -388,12 +384,8 @@
             show_about: false,
             show_keys: false,
             show_gestures: false,
-<<<<<<< HEAD
+            show_logs: false,
             wanted_timeunit: TimeUnit::None,
-=======
-            show_logs: false,
-            wanted_timescale: Timescale::Unit,
->>>>>>> fc2117b7
             gesture_start_location: None,
             show_url_entry: false,
             show_quick_start: false,
