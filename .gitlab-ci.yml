# image: "scorpil/rust:nightly"
image: rust:1.72-bookworm

variables:
    CARGO_HOME: $CI_PROJECT_DIR/cargo
    FF_ENABLE_BASH_EXIT_CODE_CHECK: "true"
    GIT_SUBMODULE_STRATEGY: normal
    EPHEMERAL_BRANCHES_PATH: preview # subpath where previews of pages will be built

stages:
    - test
    - deploy

clippy:
    stage: test
    before_script:
        - rustup component add clippy
        - cargo install gitlab_clippy
    script:
        - cargo clippy -- --allow clippy::useless_format
    after_script:
        - cargo clippy --message-format=json -- --allow clippy::useless_format | $CARGO_HOME/bin/gitlab-clippy > gl-code-quality-report.json
    artifacts:
        reports:
            codequality: gl-code-quality-report.json
        expire_in: 1 week
    cache:
        key: test
        paths:
            - target
            - $CARGO_HOME
        policy: pull
    rules:
        - when: always

test:
    stage: test
    script:
        - cargo test --color=always
    cache:
        key: test
        paths:
            - target
            - $CARGO_HOME
    artifacts:
        paths:
            - snapshots
        expire_in: 1h
        when: on_failure
    rules:
        - when: always

coverage:
    image: xd009642/tarpaulin
    stage: test
    interruptible: true
    cache:
        key: coverage
        paths:
            - target
            - $CARGO_HOME
    script:
        - shopt -s globstar
<<<<<<< HEAD
        - cargo tarpaulin --out Xml --root . --manifest-path Cargo.toml --exclude-files spade/**/* fzcmd/**/* FastWaveBackend/**/* --skip-clean --color Always
=======
        - cargo tarpaulin --out Xml --root . --manifest-path Cargo.toml --exclude-files spade/**/* fzcmd/**/* FastWaveBackend/**/* f128/**/* --skip-clean
>>>>>>> fc2117b7
    coverage: '/^\d+.\d+% coverage/'
    artifacts:
        reports:
            coverage_report:
                coverage_format: cobertura
                path: cobertura.xml
        expire_in: 1 week
    rules:
        - when: always

cargo-fmt:
    stage: test
    before_script:
        - rustup component add rustfmt
    script:
        # pass --check to rustfmt to error if un-formatted
        - cargo fmt -- --check
    rules:
        - when: always

typos-and-todos:
    stage: test
    cache: [] # Disable cache since the spell checker finds typos in other peoples source code
    before_script:
        - apt update
        - apt install -y wget
        - wget https://github.com/crate-ci/typos/releases/download/v1.10.3/typos-v1.10.3-x86_64-unknown-linux-musl.tar.gz -O typos.tar.gz
        # Extract only the typos executable to not get a docs folder which the typo checker
        # will find typos in
        - tar xzf typos.tar.gz ./typos
    script:
        - ./typos src
          # invert exit code of grep while still printing all matches
        - set -e; find src -name "*.rs" | xargs grep -Ei "// *TODO" || exit 0 && exit 1
    after_script:
        - >
            if [ $CI_JOB_STATUS == 'success' ]; then
              echo 'SUCCESS'
            else
              echo 'Running again to give you all output since the test failed'
              ./typos src || echo ""
              set -e; find src -name "*.rs" | xargs grep -Ei "// *TODO" || echo ""
            fi
    rules:
        - when: always

linux_build:
    stage: deploy
    script:
        - apt-get update -y
        - apt-get install -y openssl libssl-dev
        - cargo build --release
        - cp target/release/surfer surfer
    artifacts:
        paths:
            - surfer
        expire_in: 1 week
    cache:
        key: linux_build
        paths:
            - target
            - $CARGO_HOME
    rules:
        - if: $CI_COMMIT_BRANCH == "main"
          when: always
        - when: never

windows_build:
    stage: deploy
    script:
        - apt-get update -y
        - apt-get install -y mingw-w64 zip
        - rustup target add x86_64-pc-windows-gnu
        - cargo build --target x86_64-pc-windows-gnu --release
        - cp target/x86_64-pc-windows-gnu/release/surfer.exe surfer.exe
        - zip surfer_win.zip surfer.exe
    artifacts:
        paths:
            - surfer_win.zip
        expire_in: 1 week
    cache:
        key: windows_build
        paths:
            - target
            - $CARGO_HOME
    rules:
        - if: $CI_COMMIT_BRANCH == "main"
          when: always
        - when: never

pages_build:
    stage: test
    cache:
        key: test
        paths:
            - target
            - $CARGO_HOME
        policy: pull
    before_script:
    script:
        - rustup target add wasm32-unknown-unknown
        - wget -qO- https://github.com/thedodd/trunk/releases/download/v0.17.5/trunk-x86_64-unknown-linux-gnu.tar.gz | tar -xzf-
        - ls ./trunk
        - chmod +x trunk
          # https://github.com/thedodd/trunk/pull/361#issuecomment-1308487648 trunk can not
          # generate relative urls which we want for external pipeliens to be able
          # to download our artefacts and put them wherever on their webserver. To fix this,
          # wel'll build with a dummy public URL, then replace it with ./
        - ./trunk build --release --public-url /dist
        - cp -r dist pages_build
        - cp examples/*.vcd pages_build/
          # We have to do this from the source file instead of public/ because sed
          # does not replace in place
        - sed -e "s|/dist/|./|g" dist/index.html > pages_build/index.html
    rules:
        - when: always
    artifacts:
        paths:
            - pages_build
        expire_in: 1h

# https://k33g.gitlab.io/articles/2020-07-23-GITLAB-PAGES-EN.html
# Deploy gitlab pages
# The name of this job *must* be pages:, otherwise no deploymet happens D:
pages:
    stage: deploy
    dependencies: [pages_build]
    script:
        - mkdir -p public
        - cp pages_build/* public
    rules:
        - if: $CI_COMMIT_BRANCH == "main"
          when: always
        - when: never
    artifacts:
        paths:
            - public
        expire_in: 1h


pages_preview:
    stage: deploy
    dependencies: [pages_build]
    script:
        - mkdir -p public
        - cp pages_build/* public
    artifacts:
        paths:
            - public
    rules:
        - if: $CI_MERGE_REQUEST_IID
    environment:
        name: preview/${CI_PROJECT_NAME}/${CI_COMMIT_REF_NAME}
        url: https://${CI_PROJECT_NAMESPACE}.gitlab.io/-/${CI_PROJECT_NAME}/-/jobs/${CI_JOB_ID}/artifacts/public/index.html
        on_stop: pages_preview_stop


pages_preview_stop:
  stage: deploy
  rules:
    - if: $CI_MERGE_REQUEST_IID
      when: manual
  allow_failure: true
  environment:
    name: preview/${CI_PROJECT_NAME}/${CI_COMMIT_REF_NAME}
    action: stop
  script:
    - echo "👋 bye"<|MERGE_RESOLUTION|>--- conflicted
+++ resolved
@@ -61,11 +61,7 @@
             - $CARGO_HOME
     script:
         - shopt -s globstar
-<<<<<<< HEAD
-        - cargo tarpaulin --out Xml --root . --manifest-path Cargo.toml --exclude-files spade/**/* fzcmd/**/* FastWaveBackend/**/* --skip-clean --color Always
-=======
         - cargo tarpaulin --out Xml --root . --manifest-path Cargo.toml --exclude-files spade/**/* fzcmd/**/* FastWaveBackend/**/* f128/**/* --skip-clean
->>>>>>> fc2117b7
     coverage: '/^\d+.\d+% coverage/'
     artifacts:
         reports:
