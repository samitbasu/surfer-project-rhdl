--- conflicted
+++ resolved
@@ -297,13 +297,9 @@
     /// Redo the last n changes
     Redo(usize),
     /// WCP Server
-<<<<<<< HEAD
-    StartWcpServer(Option<String>),
-=======
     #[cfg(not(target_arch = "wasm32"))]
     StartWcpServer(Option<String>),
     #[cfg(not(target_arch = "wasm32"))]
->>>>>>> d9f3fdda
     StopWcpServer,
     /// Exit the application. This has no effect on wasm and closes the window
     /// on other platforms
