--- conflicted
+++ resolved
@@ -47,10 +47,7 @@
 mod wave_container;
 mod wave_data;
 mod wave_source;
-<<<<<<< HEAD
-=======
 #[cfg(not(target_arch = "wasm32"))]
->>>>>>> d9f3fdda
 mod wcp;
 mod wellen;
 
@@ -87,10 +84,7 @@
 use serde::{Deserialize, Serialize};
 use surfer_translation_types::Translator;
 use time::{TimeStringFormatting, TimeUnit};
-<<<<<<< HEAD
-=======
 #[cfg(not(target_arch = "wasm32"))]
->>>>>>> d9f3fdda
 use wcp::wcp_handler::WcpMessage;
 #[cfg(not(target_arch = "wasm32"))]
 use wcp::wcp_server::WcpHttpServer;
@@ -120,10 +114,7 @@
 use crate::wave_container::{ScopeRef, ScopeRefExt, VariableRef, WaveContainer};
 use crate::wave_data::{ScopeType, WaveData};
 use crate::wave_source::{string_to_wavesource, LoadOptions, LoadProgress, WaveFormat, WaveSource};
-<<<<<<< HEAD
-=======
 #[cfg(not(target_arch = "wasm32"))]
->>>>>>> d9f3fdda
 use crate::wcp::wcp_handler::Vecs;
 use crate::wellen::convert_format;
 
@@ -341,10 +332,7 @@
             let ctx_arc = Arc::new(cc.egui_ctx.clone());
             *EGUI_CONTEXT.write().unwrap() = Some(ctx_arc.clone());
             state.sys.context = Some(ctx_arc.clone());
-<<<<<<< HEAD
-=======
             #[cfg(not(target_arch = "wasm32"))]
->>>>>>> d9f3fdda
             if state.config.wcp.autostart {
                 state.start_wcp_server(Some(state.config.wcp.address.clone()));
             }
@@ -454,13 +442,9 @@
 struct Channels {
     msg_sender: Sender<Message>,
     msg_receiver: Receiver<Message>,
-<<<<<<< HEAD
-    wcp_s2c_receiver: Option<Receiver<WcpMessage>>,
-=======
     #[cfg(not(target_arch = "wasm32"))]
     wcp_s2c_receiver: Option<Receiver<WcpMessage>>,
     #[cfg(not(target_arch = "wasm32"))]
->>>>>>> d9f3fdda
     wcp_c2s_sender: Option<Sender<WcpMessage>>,
 }
 
@@ -470,14 +454,10 @@
         Self {
             msg_sender,
             msg_receiver,
-<<<<<<< HEAD
-            wcp_s2c_receiver: None,
-=======
 
             #[cfg(not(target_arch = "wasm32"))]
             wcp_s2c_receiver: None,
             #[cfg(not(target_arch = "wasm32"))]
->>>>>>> d9f3fdda
             wcp_c2s_sender: None,
         }
     }
@@ -514,11 +494,6 @@
     batch_commands_completed: bool,
 
     /// The WCP server
-<<<<<<< HEAD
-    wcp_server_thread: Option<JoinHandle<()>>,
-    wcp_server_address: Option<String>,
-    wcp_stop_signal: Arc<AtomicBool>,
-=======
     #[cfg(not(target_arch = "wasm32"))]
     wcp_server_thread: Option<JoinHandle<()>>,
     #[cfg(not(target_arch = "wasm32"))]
@@ -526,7 +501,6 @@
     #[cfg(not(target_arch = "wasm32"))]
     wcp_stop_signal: Arc<AtomicBool>,
     #[cfg(not(target_arch = "wasm32"))]
->>>>>>> d9f3fdda
     wcp_server_load_outstanding: bool,
 
     /// The draw commands for every variable currently selected
@@ -589,11 +563,6 @@
                 previous_commands: vec![],
             },
             context: None,
-<<<<<<< HEAD
-            wcp_server_thread: None,
-            wcp_server_address: None,
-            wcp_stop_signal: Arc::new(AtomicBool::new(false)),
-=======
 
             #[cfg(not(target_arch = "wasm32"))]
             wcp_server_thread: None,
@@ -602,7 +571,6 @@
             #[cfg(not(target_arch = "wasm32"))]
             wcp_stop_signal: Arc::new(AtomicBool::new(false)),
             #[cfg(not(target_arch = "wasm32"))]
->>>>>>> d9f3fdda
             wcp_server_load_outstanding: false,
             gesture_start_location: None,
             batch_commands: VecDeque::new(),
@@ -829,10 +797,7 @@
         self.add_startup_messages([msg]);
     }
 
-<<<<<<< HEAD
-=======
     #[cfg(not(target_arch = "wasm32"))]
->>>>>>> d9f3fdda
     pub fn wcp(&mut self) {
         self.handle_wcp_commands();
     }
@@ -890,22 +855,7 @@
             }
             Message::AddScope(scope, recursive) => {
                 self.save_current_canvas(format!("Add scope {}", scope.name()));
-<<<<<<< HEAD
-
-                let Some(waves) = self.waves.as_mut() else {
-                    warn!("Adding scope without waves loaded");
-                    return;
-                };
-
-                let variables = waves.inner.as_waves().unwrap().variables_in_scope(&scope);
-                let (cmd, _) = waves.add_variables(&self.sys.translators, variables);
-                if let Some(cmd) = cmd {
-                    self.load_variables(cmd);
-                }
-                self.invalidate_draw_commands();
-=======
                 self.add_scope(scope, recursive);
->>>>>>> d9f3fdda
             }
             Message::AddCount(digit) => {
                 if let Some(count) = &mut self.count {
@@ -1644,16 +1594,6 @@
                         None
                     });
 
-<<<<<<< HEAD
-                if self.sys.wcp_server_load_outstanding {
-                    self.sys.wcp_server_load_outstanding = false;
-                    self.sys.channels.wcp_c2s_sender.as_ref().map(|ch| {
-                        ch.send(WcpMessage::create_response(
-                            "load".to_string(),
-                            Vecs::VecInt(vec![]),
-                        ))
-                    });
-=======
                 #[cfg(not(target_arch = "wasm32"))]
                 {
                     if self.sys.wcp_server_load_outstanding {
@@ -1665,7 +1605,6 @@
                             ))
                         });
                     }
->>>>>>> d9f3fdda
                 }
 
                 // update viewports, now that we have the time table
@@ -1697,7 +1636,6 @@
                 // here, the body and thus the number of timestamps is already loaded!
                 self.waves.as_mut().unwrap().update_viewports();
                 self.sys.progress_tracker = None;
-                info!("wave form loaded");
             }
             Message::TransactionStreamsLoaded(filename, format, new_ftr, loaded_options) => {
                 self.on_transaction_streams_loaded(filename, format, new_ftr, loaded_options);
@@ -2218,20 +2156,14 @@
                     self.invalidate_draw_commands();
                 }
             }
-<<<<<<< HEAD
-=======
 
             #[cfg(not(target_arch = "wasm32"))]
->>>>>>> d9f3fdda
             Message::StartWcpServer(address) => {
                 #[cfg(not(target_arch = "wasm32"))]
                 self.start_wcp_server(address);
             }
-<<<<<<< HEAD
-=======
 
             #[cfg(not(target_arch = "wasm32"))]
->>>>>>> d9f3fdda
             Message::StopWcpServer => {
                 #[cfg(not(target_arch = "wasm32"))]
                 self.stop_wcp_server();
@@ -2684,15 +2616,9 @@
         let ctx = self.sys.context.clone();
         let address = address.unwrap_or(self.config.wcp.address.clone());
         self.sys.wcp_server_address = Some(address.clone());
-<<<<<<< HEAD
-        self.sys.wcp_server_thread = Some(thread::spawn(|| {
-            let server = WcpHttpServer::new(
-                address,
-=======
         self.sys.wcp_server_thread = Some(thread::spawn(move || {
             let server = WcpHttpServer::new(
                 address.clone(),
->>>>>>> d9f3fdda
                 wcp_s2c_sender,
                 wcp_c2s_receiver,
                 stop_signal_copy,
@@ -2701,13 +2627,9 @@
             match server {
                 Ok(mut server) => server.run(),
                 Err(m) => {
-<<<<<<< HEAD
-                    error!("Could not start WCP HTTP server. Address already in use. {m:?}")
-=======
                     error!(
                         "Could not start WCP HTTP server. Address {address} already in use. {m:?}"
                     )
->>>>>>> d9f3fdda
                 }
             }
         }));
@@ -2733,8 +2655,6 @@
             }
         }
     }
-<<<<<<< HEAD
-=======
 }
 
 pub struct StateWrapper(Arc<RwLock<State>>);
@@ -2742,5 +2662,4 @@
     fn update(&mut self, ctx: &egui::Context, frame: &mut eframe::Frame) {
         App::update(&mut *self.0.write().unwrap(), ctx, frame)
     }
->>>>>>> d9f3fdda
 }